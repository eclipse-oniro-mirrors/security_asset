/*
 * Copyright (c) 2023-2024 Huawei Device Co., Ltd.
 * Licensed under the Apache License, Version 2.0 (the "License");
 * you may not use this file except in compliance with the License.
 * You may obtain a copy of the License at
 *
 *     http://www.apache.org/licenses/LICENSE-2.0
 *
 * Unless required by applicable law or agreed to in writing, software
 * distributed under the License is distributed on an "AS IS" BASIS,
 * WITHOUT WARRANTIES OR CONDITIONS OF ANY KIND, either express or implied.
 * See the License for the specific language governing permissions and
 * limitations under the License.
 */

#include "bms_wrapper.h"
#include "bundle_mgr_interface.h"
#include "iservice_registry.h"

#include <cstring>
#include "securec.h"

#include "accesstoken_kit.h"
#include "app_provision_info.h"
#include "bundle_mgr_client.h"
#include "bundle_mgr_interface.h"
#include "hap_token_info.h"
#include "ipc_skeleton.h"
#include "iservice_registry.h"

#include "asset_type.h"
#include "asset_log.h"

using namespace OHOS;
using namespace AppExecFwk;
using namespace Security::AccessToken;

namespace {
constexpr int BUNDLE_MGR_SERVICE_SYS_ABILITY_ID = 401;

sptr<IBundleMgr> GetBundleMgr()
{
    auto systemAbilityManager = SystemAbilityManagerClient::GetInstance().GetSystemAbilityManager();
    if (systemAbilityManager == nullptr) {
        LOGE("[FATAL]systemAbilityManager is nullptr, please check.");
        return nullptr;
    }
    auto bundleMgrRemoteObj = systemAbilityManager->GetSystemAbility(BUNDLE_MGR_SERVICE_SYS_ABILITY_ID);
    if (bundleMgrRemoteObj == nullptr) {
        LOGE("[FATAL]bundleMgrRemoteObj is nullptr, please check.");
        return nullptr;
    }
    return iface_cast<IBundleMgr>(bundleMgrRemoteObj);
}

<<<<<<< HEAD
int32_t FillProcessInfoWithHapInfo(int32_t userId, AppExecFwk::AppProvisionInfo appProvisionInfo,
    const HapTokenInfo hapTokenInfo, const AppExecFwk::BundleInfo bundleInfo, ProcessInfo *processInfo)
{
    if (memcpy_s(processInfo->processName.data, processInfo->processName.size, hapTokenInfo.bundleName.c_str(),
        hapTokenInfo.bundleName.size()) != EOK) {
        LOGE("[FATAL]The processName buffer is too small. Expect size: %{public}zu, actual size: %{public}u",
            hapTokenInfo.bundleName.size(), processInfo->processName.size);
        return ASSET_OUT_OF_MEMORY;
    }
    processInfo->processName.size = hapTokenInfo.bundleName.size();

    if (memcpy_s(processInfo->hapInfo.appId.data, processInfo->hapInfo.appId.size, bundleInfo.appId.c_str(),
        bundleInfo.appId.size()) != EOK) {
        LOGE("[FATAL]The app id buffer is too small. Expect size: %{public}zu, actual size: %{public}u",
            bundleInfo.appId.size(), processInfo->hapInfo.appId.size);
        return ASSET_OUT_OF_MEMORY;
    }
    processInfo->hapInfo.appId.size = bundleInfo.appId.size();

    if (processInfo->hapInfo.groupId.size != 0 && processInfo->hapInfo.developerId.size != 0) {
        if (bundleInfo.appIndex != 0) {
            LOGE("[FATAL]App with non-zero app index is not allowed to access groups!");
            return ASSET_PERMISSION_DENIED;
        }
        for (const std::string &groupId : bundleInfo.applicationInfo.assetAccessGroups) {
            if (memcmp(processInfo->hapInfo.groupId.data, groupId.data(), processInfo->hapInfo.groupId.size) == 0) {
                LOGI("[INFO]Found matching group id.");
                auto bundleMgr = GetBundleMgr();
                if (bundleMgr == nullptr) {
                    LOGE("[FATAL]Get bundle manager failed!");
                    return ASSET_BMS_ERROR;
                }
                if (bundleMgr->GetAppProvisionInfo(hapTokenInfo.bundleName, userId, appProvisionInfo) != RET_SUCCESS) {
                    LOGE("[FATAL]Get app provision info failed!");
                    return ASSET_BMS_ERROR;
                }
                if (memcpy_s(processInfo->hapInfo.developerId.data, processInfo->hapInfo.developerId.size,
                    appProvisionInfo.developerId.c_str(), appProvisionInfo.developerId.size()) != EOK) {
                    LOGE("[FATAL]The developer id buffer is too small. Expect size: %{public}zu, actual size: "
                    "%{public}u", appProvisionInfo.developerId.size(), processInfo->hapInfo.developerId.size);
                    return ASSET_OUT_OF_MEMORY;
                }
                processInfo->hapInfo.developerId.size = appProvisionInfo.developerId.size();
                return ASSET_SUCCESS;
            }
        }
        LOGE("[FATAL]No matching group id found!");
        return ASSET_PERMISSION_DENIED;
    }
    processInfo->hapInfo.appIndex = bundleInfo.appIndex;

    return ASSET_SUCCESS;
}

int32_t FillProcessInfoWithNativeInfo(NativeTokenInfo nativeTokenInfo, uint64_t uid, ProcessInfo *processInfo)
{
    if (memcpy_s(processInfo->processName.data, processInfo->processName.size, nativeTokenInfo.processName.c_str(),
        nativeTokenInfo.processName.size()) != EOK) {
        LOGE("[FATAL]The processName buffer is too small. Expect size: %{public}zu, actual size: %{public}u",
            nativeTokenInfo.processName.size(), processInfo->processName.size);
        return ASSET_OUT_OF_MEMORY;
    }
    processInfo->processName.size = nativeTokenInfo.processName.size();
    processInfo->nativeInfo.uid = uid;

    return ASSET_SUCCESS;
}

int32_t GetHapProcessInfo(int32_t userId, uint32_t tokenId, ProcessInfo *processInfo)
=======
int32_t GetHapProcessInfo(int32_t userId, uint64_t uid, ProcessInfo *processInfo)
>>>>>>> 9141ad39
{
    auto bundleMgr = GetBundleMgr();
    if (bundleMgr == nullptr) {
        LOGE("[FATAL]bundleMgr is nullptr, please check.");
        return ASSET_BMS_ERROR;
    }
    int32_t appIndex = 0;
    std::string bundleName;
    int32_t ret = bundleMgr->GetNameAndIndexForUid(uid, bundleName, appIndex);
    if (ret != RET_SUCCESS) {
        LOGE("[FATAL]GetNameAndIndexForUid get bundleName and appIndex failed. ret:%{public}d", ret);
        return ASSET_BMS_ERROR;
    }
<<<<<<< HEAD

    AppExecFwk::BundleMgrClient bmsClient;
    AppExecFwk::BundleInfo bundleInfo;
    if (!bmsClient.GetBundleInfo(hapTokenInfo.bundleName, BundleFlag::GET_BUNDLE_WITH_HASH_VALUE, bundleInfo, userId)) {
        LOGE("[FATAL]Get bundle info failed!");
        return ASSET_BMS_ERROR;
    }
    AppExecFwk::AppProvisionInfo appProvisionInfo;
=======
    processInfo->hapInfo.appIndex = appIndex;

    if (memcpy_s(processInfo->processName, processInfo->processNameLen, bundleName.c_str(),
        bundleName.size()) != EOK) {
        LOGE("[FATAL]The processName buffer is too small. Expect size: %{public}zu, actual size: %{public}u",
            bundleName.size(), processInfo->processNameLen);
        return ASSET_OUT_OF_MEMORY;
    }
    processInfo->processNameLen = bundleName.size();

    AppExecFwk::BundleMgrClient bmsClient;
    AppExecFwk::BundleInfo bundleInfo;
    if (!bmsClient.GetBundleInfo(bundleName, BundleFlag::GET_BUNDLE_WITH_HASH_VALUE,
        bundleInfo, userId)) {
        LOGE("[FATAL]Get bundle info failed!");
        return ASSET_BMS_ERROR;
    }
>>>>>>> 9141ad39

    return FillProcessInfoWithHapInfo(userId, appProvisionInfo, hapTokenInfo, bundleInfo, processInfo);
}

int32_t GetNativeProcessInfo(uint32_t tokenId, uint64_t uid, ProcessInfo *processInfo)
{
    NativeTokenInfo nativeTokenInfo;
    int32_t ret = AccessTokenKit::GetNativeTokenInfo(tokenId, nativeTokenInfo);
    if (ret != RET_SUCCESS) {
        LOGE("[FATAL]Get native token info failed, ret = %{public}d", ret);
        return ASSET_ACCESS_TOKEN_ERROR;
    }

    return FillProcessInfoWithNativeInfo(nativeTokenInfo, uid, processInfo);
}
} // namespace

int32_t GetCallingProcessInfo(uint32_t userId, uint64_t uid, ProcessInfo *processInfo)
{
    processInfo->userId = userId;
    auto tokenId = IPCSkeleton::GetCallingTokenID();
    ATokenTypeEnum tokenType = AccessTokenKit::GetTokenTypeFlag(tokenId);
    int32_t res = ASSET_SUCCESS;
    switch (tokenType) {
        case ATokenTypeEnum::TOKEN_HAP:
            processInfo->ownerType = HAP;
            res = GetHapProcessInfo(userId, uid, processInfo);
            break;
        case ATokenTypeEnum::TOKEN_NATIVE:
        case ATokenTypeEnum::TOKEN_SHELL:
            processInfo->ownerType = NATIVE;
            res = GetNativeProcessInfo(tokenId, uid, processInfo);
            break;
        default:
            LOGE("[FATAL]Invalid calling type: %{public}d", tokenType);
            res = ASSET_INVALID_ARGUMENT;
    }
    return res;
}<|MERGE_RESOLUTION|>--- conflicted
+++ resolved
@@ -53,17 +53,16 @@
     return iface_cast<IBundleMgr>(bundleMgrRemoteObj);
 }
 
-<<<<<<< HEAD
-int32_t FillProcessInfoWithHapInfo(int32_t userId, AppExecFwk::AppProvisionInfo appProvisionInfo,
-    const HapTokenInfo hapTokenInfo, const AppExecFwk::BundleInfo bundleInfo, ProcessInfo *processInfo)
+int32_t FillProcessInfoWithHapInfo(const int32_t appIndex, const AppExecFwk::AppProvisionInfo appProvisionInfo,
+    const AppExecFwk::BundleInfo bundleInfo, const std::string bundleName, ProcessInfo *processInfo)
 {
-    if (memcpy_s(processInfo->processName.data, processInfo->processName.size, hapTokenInfo.bundleName.c_str(),
-        hapTokenInfo.bundleName.size()) != EOK) {
+    if (memcpy_s(processInfo->processName.data, processInfo->processName.size, bundleName.c_str(), bundleName.size())
+        != EOK) {
         LOGE("[FATAL]The processName buffer is too small. Expect size: %{public}zu, actual size: %{public}u",
-            hapTokenInfo.bundleName.size(), processInfo->processName.size);
+            bundleName.size(), processInfo->processName.size);
         return ASSET_OUT_OF_MEMORY;
     }
-    processInfo->processName.size = hapTokenInfo.bundleName.size();
+    processInfo->processName.size = bundleName.size();
 
     if (memcpy_s(processInfo->hapInfo.appId.data, processInfo->hapInfo.appId.size, bundleInfo.appId.c_str(),
         bundleInfo.appId.size()) != EOK) {
@@ -73,39 +72,30 @@
     }
     processInfo->hapInfo.appId.size = bundleInfo.appId.size();
 
-    if (processInfo->hapInfo.groupId.size != 0 && processInfo->hapInfo.developerId.size != 0) {
-        if (bundleInfo.appIndex != 0) {
-            LOGE("[FATAL]App with non-zero app index is not allowed to access groups!");
-            return ASSET_PERMISSION_DENIED;
-        }
-        for (const std::string &groupId : bundleInfo.applicationInfo.assetAccessGroups) {
-            if (memcmp(processInfo->hapInfo.groupId.data, groupId.data(), processInfo->hapInfo.groupId.size) == 0) {
-                LOGI("[INFO]Found matching group id.");
-                auto bundleMgr = GetBundleMgr();
-                if (bundleMgr == nullptr) {
-                    LOGE("[FATAL]Get bundle manager failed!");
-                    return ASSET_BMS_ERROR;
-                }
-                if (bundleMgr->GetAppProvisionInfo(hapTokenInfo.bundleName, userId, appProvisionInfo) != RET_SUCCESS) {
-                    LOGE("[FATAL]Get app provision info failed!");
-                    return ASSET_BMS_ERROR;
-                }
-                if (memcpy_s(processInfo->hapInfo.developerId.data, processInfo->hapInfo.developerId.size,
-                    appProvisionInfo.developerId.c_str(), appProvisionInfo.developerId.size()) != EOK) {
-                    LOGE("[FATAL]The developer id buffer is too small. Expect size: %{public}zu, actual size: "
-                    "%{public}u", appProvisionInfo.developerId.size(), processInfo->hapInfo.developerId.size);
-                    return ASSET_OUT_OF_MEMORY;
-                }
-                processInfo->hapInfo.developerId.size = appProvisionInfo.developerId.size();
-                return ASSET_SUCCESS;
-            }
-        }
-        LOGE("[FATAL]No matching group id found!");
+    processInfo->hapInfo.appIndex = appIndex;
+    if (processInfo->hapInfo.groupId.data == nullptr && processInfo->hapInfo.groupId.size == 0 &&
+        processInfo->hapInfo.developerId.data == nullptr && processInfo->hapInfo.developerId.size == 0) {
+        return ASSET_SUCCESS;
+    }
+    if (processInfo->hapInfo.appIndex != 0) {
+        LOGE("[FATAL]App with non-zero app index is not allowed to access groups!");
         return ASSET_PERMISSION_DENIED;
     }
-    processInfo->hapInfo.appIndex = bundleInfo.appIndex;
-
-    return ASSET_SUCCESS;
+    for (const std::string &groupId : bundleInfo.applicationInfo.assetAccessGroups) {
+        if (memcmp(processInfo->hapInfo.groupId.data, groupId.data(), processInfo->hapInfo.groupId.size) == 0) {
+            LOGI("[INFO]Found matching group id.");
+            if (memcpy_s(processInfo->hapInfo.developerId.data, processInfo->hapInfo.developerId.size,
+                appProvisionInfo.developerId.c_str(), appProvisionInfo.developerId.size()) != EOK) {
+                LOGE("[FATAL]The developer id buffer is too small. Expect size: %{public}zu, actual size: %{public}u",
+                    appProvisionInfo.developerId.size(), processInfo->hapInfo.developerId.size);
+                return ASSET_OUT_OF_MEMORY;
+            }
+            processInfo->hapInfo.developerId.size = appProvisionInfo.developerId.size();
+            return ASSET_SUCCESS;
+        }
+    }
+    LOGE("[FATAL]No matching group id found!");
+    return ASSET_PERMISSION_DENIED;
 }
 
 int32_t FillProcessInfoWithNativeInfo(NativeTokenInfo nativeTokenInfo, uint64_t uid, ProcessInfo *processInfo)
@@ -118,15 +108,12 @@
     }
     processInfo->processName.size = nativeTokenInfo.processName.size();
     processInfo->nativeInfo.uid = uid;
-
     return ASSET_SUCCESS;
 }
 
-int32_t GetHapProcessInfo(int32_t userId, uint32_t tokenId, ProcessInfo *processInfo)
-=======
 int32_t GetHapProcessInfo(int32_t userId, uint64_t uid, ProcessInfo *processInfo)
->>>>>>> 9141ad39
 {
+    // Get bundle name and app index
     auto bundleMgr = GetBundleMgr();
     if (bundleMgr == nullptr) {
         LOGE("[FATAL]bundleMgr is nullptr, please check.");
@@ -139,40 +126,29 @@
         LOGE("[FATAL]GetNameAndIndexForUid get bundleName and appIndex failed. ret:%{public}d", ret);
         return ASSET_BMS_ERROR;
     }
-<<<<<<< HEAD
 
+    // Get bundle info
     AppExecFwk::BundleMgrClient bmsClient;
     AppExecFwk::BundleInfo bundleInfo;
-    if (!bmsClient.GetBundleInfo(hapTokenInfo.bundleName, BundleFlag::GET_BUNDLE_WITH_HASH_VALUE, bundleInfo, userId)) {
+    if (!bmsClient.GetBundleInfo(bundleName, BundleFlag::GET_BUNDLE_WITH_HASH_VALUE, bundleInfo, userId)) {
         LOGE("[FATAL]Get bundle info failed!");
         return ASSET_BMS_ERROR;
     }
+
+    // Get app provision info
     AppExecFwk::AppProvisionInfo appProvisionInfo;
-=======
-    processInfo->hapInfo.appIndex = appIndex;
-
-    if (memcpy_s(processInfo->processName, processInfo->processNameLen, bundleName.c_str(),
-        bundleName.size()) != EOK) {
-        LOGE("[FATAL]The processName buffer is too small. Expect size: %{public}zu, actual size: %{public}u",
-            bundleName.size(), processInfo->processNameLen);
-        return ASSET_OUT_OF_MEMORY;
-    }
-    processInfo->processNameLen = bundleName.size();
-
-    AppExecFwk::BundleMgrClient bmsClient;
-    AppExecFwk::BundleInfo bundleInfo;
-    if (!bmsClient.GetBundleInfo(bundleName, BundleFlag::GET_BUNDLE_WITH_HASH_VALUE,
-        bundleInfo, userId)) {
-        LOGE("[FATAL]Get bundle info failed!");
+    ret = bundleMgr->GetAppProvisionInfo(bundleName, userId, appProvisionInfo);
+    if (ret != RET_SUCCESS) {
+        LOGE("[FATAL]Get app provision info failed!");
         return ASSET_BMS_ERROR;
     }
->>>>>>> 9141ad39
 
-    return FillProcessInfoWithHapInfo(userId, appProvisionInfo, hapTokenInfo, bundleInfo, processInfo);
+    return FillProcessInfoWithHapInfo(appIndex, appProvisionInfo, bundleInfo, bundleName, processInfo);
 }
 
 int32_t GetNativeProcessInfo(uint32_t tokenId, uint64_t uid, ProcessInfo *processInfo)
 {
+    // Get native token info
     NativeTokenInfo nativeTokenInfo;
     int32_t ret = AccessTokenKit::GetNativeTokenInfo(tokenId, nativeTokenInfo);
     if (ret != RET_SUCCESS) {
