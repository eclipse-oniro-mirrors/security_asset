/*
 * Copyright (c) 2024 Huawei Device Co., Ltd.
 * Licensed under the Apache License, Version 2.0 (the "License");
 * you may not use this file except in compliance with the License.
 * You may obtain a copy of the License at
 *
 *     http://www.apache.org/licenses/LICENSE-2.0
 *
 * Unless required by applicable law or agreed to in writing, software
 * distributed under the License is distributed on an "AS IS" BASIS,
 * WITHOUT WARRANTIES OR CONDITIONS OF ANY KIND, either express or implied.
 * See the License for the specific language governing permissions and
 * limitations under the License.
 */

use asset_common::{CallingInfo, Counter, OwnerType};
use asset_db_operator::{database::{get_path, Database}, database_file_upgrade::construct_splited_db_name, types::column};
use asset_definition::{log_throw_error, ErrCode, Extension, Result};
use asset_file_operator::de_operator::create_user_de_dir;
use asset_log::{loge, logi};
use asset_sdk::{
    plugin_interface::{ExtDbMap, IAssetPlugin, IAssetPluginCtx},
    Value,
<<<<<<< HEAD
};
use std::{
    cell::RefCell,
    sync::{Arc, Mutex},
=======
>>>>>>> c0773625
};
use std::{cell::RefCell, sync::{Arc, Mutex}};

/// The asset_ext plugin.
#[derive(Default)]
pub struct AssetPlugin {
    lib: RefCell<Option<libloading::Library>>,
}

static ASSET_OLUGIN_LOCK: Mutex<()> = Mutex::new(());

unsafe impl Sync for AssetPlugin {}

impl AssetPlugin {
    fn new() -> Self {
        Self { lib: RefCell::new(None) }
    }

    /// Get the instance of AssetPlugin.
    pub fn get_instance() -> Arc<AssetPlugin> {
        static mut INSTANCE: Option<Arc<AssetPlugin>> = None;
        let _guard = ASSET_OLUGIN_LOCK.lock().unwrap();
        unsafe { INSTANCE.get_or_insert_with(|| Arc::new(AssetPlugin::new())).clone() }
    }

    /// Load the plugin.
    pub fn load_plugin(&self) -> Result<Box<dyn IAssetPlugin>> {
        unsafe {
            let _guard = ASSET_OLUGIN_LOCK.lock().unwrap();
            if self.lib.borrow().is_none() {
                logi!("start to load asset_ext plugin.");
                match libloading::Library::new("libasset_ext_ffi.z.so") {
                    Ok(lib) => *self.lib.borrow_mut() = Some(lib),
                    Err(err) => {
                        loge!("dlopen libasset_ext_ffi.z.so failed, err: {}", err);
                        return log_throw_error!(ErrCode::InvalidArgument, "dlopen failed {}", err);
                    },
                };
            }

            let Some(ref lib) = *self.lib.borrow() else {
                return log_throw_error!(ErrCode::InvalidArgument, "unexpect error");
            };

            let func = match lib
                .get::<libloading::Symbol<unsafe extern "C" fn() -> *mut dyn IAssetPlugin>>(b"_create_plugin")
            {
                Ok(func) => func,
                Err(err) => {
                    loge!("dlsym _create_plugin failed, err: {}", err);
                    return log_throw_error!(ErrCode::InvalidArgument, "dlsym failed {}", err);
                },
            };

            let plugin_ptr = func();
            if plugin_ptr.is_null() {
                loge!("_create_plugin return null.");
                return log_throw_error!(ErrCode::InvalidArgument, "_create_plugin return null.");
            }

            logi!("load asset_ext plugin success.");
            Ok(Box::from_raw(plugin_ptr))
        }
    }

    /// Unload plugin.
    pub fn unload_plugin(&self) {
        let _guard = ASSET_OLUGIN_LOCK.lock().unwrap();
        if self.lib.borrow().is_some() {
            *self.lib.borrow_mut() = None;
        }
    }
}

/// The asset_ext plugin context.
#[repr(C)]
pub struct AssetContext {
    /// The asset databse's user id.
    pub user_id: i32,
    /// The asset databse's user id.
    pub calling_info: CallingInfo,
}

fn get_db_name(attributes: &ExtDbMap, is_ce: bool) -> std::result::Result<String, u32> {
    let owner = attributes.get_bytes_attr(&column::OWNER).map_err(|e| e.code as u32)?;
    let owner_type = attributes.get_enum_attr::<OwnerType>(&column::OWNER_TYPE).map_err(|e| e.code as u32)?;
    // use owner and owner type calculate db file name
    construct_splited_db_name(owner_type, owner, is_ce).map_err(|e| e.code as u32)
}

#[allow(dead_code)]
impl IAssetPluginCtx for AssetContext {
    /// Initializes the plugin before usage.
    fn init(&mut self, user_id: i32) -> std::result::Result<(), u32> {
        create_user_de_dir(user_id).map_err(|e| e.code as u32)?;
        self.user_id = user_id;
        Ok(())
    }

    /// Adds an asset to de db.
    fn add(&mut self, attributes: &ExtDbMap) -> std::result::Result<i32, u32> {
        let db_name = get_db_name(attributes, false)?;
        let mut db = Database::build_with_file_name(self.user_id, &db_name, false).map_err(|e| e.code as u32)?;
        db.insert_datas(attributes).map_err(|e| e.code as u32)
    }

    /// Adds an asset to ce db.
    fn ce_add(&mut self, attributes: &ExtDbMap) -> std::result::Result<i32, u32> {
        let db_name = get_db_name(attributes, true)?;
        let mut db = Database::build_with_file_name(self.user_id, &db_name, true).map_err(|e| e.code as u32)?;
        db.insert_datas(attributes).map_err(|e| e.code as u32)
    }

    /// Adds an asset with replace to de db.
    fn replace(&mut self, condition: &ExtDbMap, attributes: &ExtDbMap) -> std::result::Result<(), u32> {
        let db_name = get_db_name(attributes, false)?;
        let mut db = Database::build_with_file_name(self.user_id, &db_name, false).map_err(|e| e.code as u32)?;
        db.replace_datas(condition, false, attributes).map_err(|e| e.code as u32)
    }

    /// Adds an asset with replace to ce db.
    fn ce_replace(&mut self, condition: &ExtDbMap, attributes: &ExtDbMap) -> std::result::Result<(), u32> {
        let db_name = get_db_name(attributes, true)?;
        let mut db = Database::build_with_file_name(self.user_id, &db_name, true).map_err(|e| e.code as u32)?;
        db.replace_datas(condition, false, attributes).map_err(|e| e.code as u32)
    }

    /// Queries de db.
    fn query(&mut self, attributes: &ExtDbMap) -> std::result::Result<Vec<ExtDbMap>, u32> {
        let de_dbs = asset_file_operator::de_operator::get_de_user_dbs(self.user_id).map_err(|e| e.code as u32)?;
        let mut query_data = vec![];
        for db_name in de_dbs {
            let mut db = Database::build_with_file_name(self.user_id, &db_name, false).map_err(|e| e.code as u32)?;
            query_data.extend(db.query_datas(&vec![], attributes, None, false).map_err(|e| e.code as u32)?);
        }
        Ok(query_data)
    }

    /// Queries ce db.
    fn ce_query(&mut self, attributes: &ExtDbMap) -> std::result::Result<Vec<ExtDbMap>, u32> {
        let ce_dbs = asset_file_operator::ce_operator::get_ce_user_dbs(self.user_id).map_err(|e| e.code as u32)?;
        let mut query_data = vec![];
        for db_name in ce_dbs {
            let mut db = Database::build_with_file_name(self.user_id, &db_name, true).map_err(|e| e.code as u32)?;
            query_data.extend(db.query_datas(&vec![], attributes, None, false).map_err(|e| e.code as u32)?);
        }
        Ok(query_data)
    }

    /// Removes an asset from de db.
    fn remove(&mut self, attributes: &ExtDbMap) -> std::result::Result<i32, u32> {
        let de_dbs = asset_file_operator::de_operator::get_de_user_dbs(self.user_id).map_err(|e| e.code as u32)?;
        let mut total_remove_count = 0;
        for db_name in de_dbs {
            let mut db = Database::build_with_file_name(self.user_id, &db_name, false).map_err(|e| e.code as u32)?;
            total_remove_count += db.delete_datas(attributes, None, false).map_err(|e| e.code as u32)?;
        }
        Ok(total_remove_count)
    }

    /// Removes an asset from ce db.
    fn ce_remove(&mut self, attributes: &ExtDbMap) -> std::result::Result<i32, u32> {
        let ce_dbs = asset_file_operator::ce_operator::get_ce_user_dbs(self.user_id).map_err(|e| e.code as u32)?;
        let mut total_remove_count = 0;
        for db_name in ce_dbs {
            let mut db = Database::build_with_file_name(self.user_id, &db_name, true).map_err(|e| e.code as u32)?;
            total_remove_count += db.delete_datas(attributes, None, false).map_err(|e| e.code as u32)?;
        }
        Ok(total_remove_count)
    }

    /// Removes assets from de db with sepcific condition.
    fn remove_with_specific_cond(
        &mut self,
        specific_cond: &str,
        condition_value: &[Value],
    ) -> std::result::Result<i32, u32> {
        let de_dbs = asset_file_operator::de_operator::get_de_user_dbs(self.user_id).map_err(|e| e.code as u32)?;
        let mut total_remove_count = 0;
        for db_name in de_dbs {
            let mut db = Database::build_with_file_name(self.user_id, &db_name, false).map_err(|e| e.code as u32)?;
            total_remove_count += db.delete_specific_condition_datas(specific_cond, condition_value).map_err(|e| e.code as u32)?;
        }
        Ok(total_remove_count)
    }

    /// Removes assets from ce db with sepcific condition.
    fn ce_remove_with_specific_cond(
        &mut self,
        specific_cond: &str,
        condition_value: &[Value],
    ) -> std::result::Result<i32, u32> {
        let ce_dbs = asset_file_operator::ce_operator::get_ce_user_dbs(self.user_id).map_err(|e| e.code as u32)?;
        let mut total_remove_count = 0;
        for db_name in ce_dbs {
            let mut db = Database::build_with_file_name(self.user_id, &db_name, true).map_err(|e| e.code as u32)?;
            total_remove_count += db.delete_specific_condition_datas(specific_cond, condition_value).map_err(|e| e.code as u32)?;
        }
        Ok(total_remove_count)
    }

    /// Updates the attributes of an asset in de db.
    fn update(&mut self, attributes: &ExtDbMap, attrs_to_update: &ExtDbMap) -> std::result::Result<i32, u32> {
        let de_dbs = asset_file_operator::de_operator::get_de_user_dbs(self.user_id).map_err(|e| e.code as u32)?;
        let mut total_update_count = 0;
        for db_name in de_dbs {
            let mut db = Database::build_with_file_name(self.user_id, &db_name, false).map_err(|e| e.code as u32)?;
            total_update_count += db.update_datas(attributes, false, attrs_to_update).map_err(|e| e.code as u32)?;
        }
        Ok(total_update_count)
    }

    /// Updates the attributes of an asset in ce db.
    fn ce_update(&mut self, attributes: &ExtDbMap, attrs_to_update: &ExtDbMap) -> std::result::Result<i32, u32> {
        let ce_dbs = asset_file_operator::ce_operator::get_ce_user_dbs(self.user_id).map_err(|e| e.code as u32)?;
        let mut total_update_count = 0;
        for db_name in ce_dbs {
            let mut db = Database::build_with_file_name(self.user_id, &db_name, true).map_err(|e| e.code as u32)?;
            total_update_count += db.update_datas(attributes, false, attrs_to_update).map_err(|e| e.code as u32)?;
        }
        Ok(total_update_count)
    }

    /// Returns the storage path for de db.
    fn get_storage_path(&self) -> String {
        get_path()
    }

    /// Returns the storage path for ce db.
    fn ce_get_storage_path(&self) -> String {
        get_path()
    }

    /// Increase count
    fn increase_count(&mut self) {
        let counter = Counter::get_instance();
        counter.lock().unwrap().increase_count();
    }

    /// Decrease count
    fn decrease_count(&mut self) {
        let counter = Counter::get_instance();
        counter.lock().unwrap().decrease_count();
    }
}<|MERGE_RESOLUTION|>--- conflicted
+++ resolved
@@ -21,13 +21,6 @@
 use asset_sdk::{
     plugin_interface::{ExtDbMap, IAssetPlugin, IAssetPluginCtx},
     Value,
-<<<<<<< HEAD
-};
-use std::{
-    cell::RefCell,
-    sync::{Arc, Mutex},
-=======
->>>>>>> c0773625
 };
 use std::{cell::RefCell, sync::{Arc, Mutex}};
 
