/*
 * Copyright (c) 2023 Huawei Device Co., Ltd.
 * Licensed under the Apache License, Version 2.0 (the "License");
 * you may not use this file except in compliance with the License.
 * You may obtain a copy of the License at
 *
 *     http://www.apache.org/licenses/LICENSE-2.0
 *
 * Unless required by applicable law or agreed to in writing, software
 * distributed under the License is distributed on an "AS IS" BASIS,
 * WITHOUT WARRANTIES OR CONDITIONS OF ANY KIND, either express or implied.
 * See the License for the specific language governing permissions and
 * limitations under the License.
 */

//! This module is used to insert an Asset with a specified alias.

use std::{ffi::CString, os::raw::c_char};

use asset_common::{CallingInfo, OwnerType};
use asset_crypto_manager::crypto::Crypto;
use asset_db_key_operator::generate_secret_key_if_needed;
use asset_db_operator::{
    database::{build_db, Database},
    types::{column, DbMap, DB_DATA_VERSION},
};
use asset_definition::{
    log_throw_error, Accessibility, AssetMap, AuthType, ConflictResolution, ErrCode, Extension, LocalStatus, Result,
    SyncStatus, SyncType, Tag, Value,
};
use asset_utils::time;

use crate::operations::common;

fn encrypt_secret(calling_info: &CallingInfo, db_data: &mut DbMap) -> Result<()> {
    let secret_key = common::build_secret_key(calling_info, db_data)?;
    generate_secret_key_if_needed(&secret_key)?;

    let secret = db_data.get_bytes_attr(&column::SECRET)?;
    let cipher = Crypto::encrypt(&secret_key, secret, &common::build_aad(db_data)?)?;
    db_data.insert(column::SECRET, Value::Bytes(cipher));
    Ok(())
}

fn resolve_conflict(
    calling: &CallingInfo,
    db: &mut Database,
    attrs: &AssetMap,
    query: &DbMap,
    db_data: &mut DbMap,
) -> Result<()> {
    match attrs.get(&Tag::ConflictResolution) {
        Some(Value::Number(num)) if *num == ConflictResolution::Overwrite as u32 => {
            encrypt_secret(calling, db_data)?;
            db.replace_datas(query, false, db_data)
        },
        _ => {
            let mut condition = query.clone();
            condition.insert(column::SYNC_TYPE, Value::Number(SyncType::TrustedAccount as u32));
            condition.insert(column::SYNC_STATUS, Value::Number(SyncStatus::SyncDel as u32));
            if db.is_data_exists(&condition, false)? {
                encrypt_secret(calling, db_data)?;
                db.replace_datas(&condition, false, db_data)
            } else {
                log_throw_error!(ErrCode::Duplicated, "[FATAL][SA]The specified alias already exists.")
            }
        },
    }
}

fn get_query_condition(attrs: &AssetMap) -> Result<DbMap> {
    let alias = attrs.get_bytes_attr(&Tag::Alias)?;
    let mut query = DbMap::new();
    query.insert(column::ALIAS, Value::Bytes(alias.clone()));
    Ok(query)
}

fn add_system_attrs(db_data: &mut DbMap) -> Result<()> {
    db_data.insert(column::VERSION, Value::Number(DB_DATA_VERSION));

    let time = time::system_time_in_millis()?;
    db_data.insert(column::CREATE_TIME, Value::Bytes(time.clone()));
    db_data.insert(column::UPDATE_TIME, Value::Bytes(time));
    Ok(())
}

fn add_default_attrs(db_data: &mut DbMap) {
    db_data.entry(column::ACCESSIBILITY).or_insert(Value::Number(Accessibility::default() as u32));
    db_data.entry(column::AUTH_TYPE).or_insert(Value::Number(AuthType::default() as u32));
    db_data.entry(column::SYNC_TYPE).or_insert(Value::Number(SyncType::default() as u32));
    db_data.entry(column::REQUIRE_PASSWORD_SET).or_insert(Value::Bool(bool::default()));
    db_data.entry(column::IS_PERSISTENT).or_insert(Value::Bool(bool::default()));
    db_data.entry(column::LOCAL_STATUS).or_insert(Value::Number(LocalStatus::Local as u32));
    db_data.entry(column::SYNC_STATUS).or_insert(Value::Number(SyncStatus::SyncAdd as u32));
}

const REQUIRED_ATTRS: [Tag; 2] = [Tag::Secret, Tag::Alias];
const OPTIONAL_ATTRS: [Tag; 2] = [Tag::Secret, Tag::ConflictResolution];
const SYSTEM_USER_ID_MAX: i32 = 99;

fn check_accessibity_validity(attributes: &AssetMap, calling_info: &CallingInfo) -> Result<()> {
    if calling_info.user_id() > SYSTEM_USER_ID_MAX {
        return Ok(());
    }
    let accessibility =
        attributes.get_enum_attr::<Accessibility>(&Tag::Accessibility).unwrap_or(Accessibility::DeviceFirstUnlocked);
    if accessibility == Accessibility::DevicePowerOn {
        return Ok(());
    }
    log_throw_error!(
        ErrCode::InvalidArgument,
        "[FATAL][SA]System user data cannot be protected by the lock screen password."
    )
}

extern "C" {
    fn CheckPermission(permission: *const c_char) -> bool;
    fn CheckSystemHapPermission() -> bool;
}

fn check_persistent_permission(attributes: &AssetMap) -> Result<()> {
    if attributes.get(&Tag::IsPersistent).is_some() {
        let permission = CString::new("ohos.permission.STORE_PERSISTENT_DATA").unwrap();
        if unsafe { !CheckPermission(permission.as_ptr()) } {
            return log_throw_error!(ErrCode::PermissionDenied, "[FATAL][SA]Permission check failed.");
        }
    }
    Ok(())
}

fn check_sync_permission(attributes: &AssetMap, calling_info: &CallingInfo) -> Result<()> {
    if attributes.get(&Tag::SyncType).is_none()
        || (attributes.get_num_attr(&Tag::SyncType)? & SyncType::TrustedAccount as u32) == 0
    {
        return Ok(());
    }
    match calling_info.owner_type_enum() {
<<<<<<< HEAD
        OwnerType::Hap | OwnerType::Group => {
=======
        OwnerType::Hap => {
            if unsafe { !CheckSystemHapPermission() } {
                return log_throw_error!(ErrCode::NotSystemApplication, "[FATAL]The caller is not system application.");
            }
>>>>>>> 3ea41381
            if calling_info.app_index() > 0 {
                return log_throw_error!(ErrCode::Unsupported, "[FATAL]The caller is not support store sync data.");
            }
        },
        OwnerType::Native => (),
    }
    Ok(())
}

fn check_arguments(attributes: &AssetMap, calling_info: &CallingInfo) -> Result<()> {
    common::check_required_tags(attributes, &REQUIRED_ATTRS)?;

    let mut valid_tags = common::CRITICAL_LABEL_ATTRS.to_vec();
    valid_tags.extend_from_slice(&common::NORMAL_LABEL_ATTRS);
    valid_tags.extend_from_slice(&common::NORMAL_LOCAL_LABEL_ATTRS);
    valid_tags.extend_from_slice(&common::ACCESS_CONTROL_ATTRS);
    valid_tags.extend_from_slice(&common::ASSET_SYNC_ATTRS);
    valid_tags.extend_from_slice(&OPTIONAL_ATTRS);
    common::check_tag_validity(attributes, &valid_tags)?;
    common::check_group_validity(attributes, calling_info)?;
    common::check_value_validity(attributes)?;
    check_accessibity_validity(attributes, calling_info)?;
    check_sync_permission(attributes, calling_info)?;
    common::check_system_permission(attributes)?;
    check_persistent_permission(attributes)
}

fn local_add(attributes: &AssetMap, calling_info: &CallingInfo) -> Result<()> {
    check_arguments(attributes, calling_info)?;

    // Fill all attributes to DbMap.
    let mut db_data = common::into_db_map(attributes);
    common::add_calling_info(calling_info, &mut db_data);
    add_system_attrs(&mut db_data)?;
    add_default_attrs(&mut db_data);
    let query = get_query_condition(attributes)?;

    let mut db = build_db(attributes, calling_info)?;

    if db.is_data_exists(&query, false)? {
        resolve_conflict(calling_info, &mut db, attributes, &query, &mut db_data)?;
    } else {
        encrypt_secret(calling_info, &mut db_data)?;
        let _ = db.insert_datas(&db_data)?;
    }

    Ok(())
}

pub(crate) fn add(calling_info: &CallingInfo, attributes: &AssetMap) -> Result<()> {
    let local_res = local_add(attributes, calling_info);

    common::inform_asset_ext(calling_info, attributes);

    local_res
}<|MERGE_RESOLUTION|>--- conflicted
+++ resolved
@@ -135,14 +135,10 @@
         return Ok(());
     }
     match calling_info.owner_type_enum() {
-<<<<<<< HEAD
         OwnerType::Hap | OwnerType::Group => {
-=======
-        OwnerType::Hap => {
             if unsafe { !CheckSystemHapPermission() } {
                 return log_throw_error!(ErrCode::NotSystemApplication, "[FATAL]The caller is not system application.");
             }
->>>>>>> 3ea41381
             if calling_info.app_index() > 0 {
                 return log_throw_error!(ErrCode::Unsupported, "[FATAL]The caller is not support store sync data.");
             }
