/*
 * Copyright (c) 2023 Huawei Device Co., Ltd.
 * Licensed under the Apache License, Version 2.0 (the "License");
 * you may not use this file except in compliance with the License.
 * You may obtain a copy of the License at
 *
 *     http://www.apache.org/licenses/LICENSE-2.0
 *
 * Unless required by applicable law or agreed to in writing, software
 * distributed under the License is distributed on an "AS IS" BASIS,
 * WITHOUT WARRANTIES OR CONDITIONS OF ANY KIND, either express or implied.
 * See the License for the specific language governing permissions and
 * limitations under the License.
 */

//! This module is used to insert an Asset with a specified alias.

use std::{ffi::CString, os::raw::c_char};

use asset_common::{CallingInfo, OwnerType};
use asset_crypto_manager::crypto::Crypto;
use asset_db_key_operator::generate_secret_key_if_needed;
use asset_db_operator::{
    database::{create_db_instance, Database},
    types::{column, DbMap, DB_DATA_VERSION},
};
use asset_definition::{
    log_throw_error, Accessibility, AssetMap, AuthType, ConflictResolution, ErrCode, Extension, LocalStatus, Result,
    SyncStatus, SyncType, Tag, Value,
};
use asset_utils::time;

use crate::operations::common;

fn encrypt_secret(calling_info: &CallingInfo, db_data: &mut DbMap) -> Result<()> {
    let secret_key = common::build_secret_key(calling_info, db_data)?;
    generate_secret_key_if_needed(&secret_key)?;

    let secret = db_data.get_bytes_attr(&column::SECRET)?;
    let cipher = Crypto::encrypt(&secret_key, secret, &common::build_aad(db_data)?)?;
    db_data.insert(column::SECRET, Value::Bytes(cipher));
    Ok(())
}

fn resolve_conflict(
    calling: &CallingInfo,
    db: &mut Database,
    attrs: &AssetMap,
    query: &DbMap,
    db_data: &mut DbMap,
) -> Result<()> {
    match attrs.get(&Tag::ConflictResolution) {
        Some(Value::Number(num)) if *num == ConflictResolution::Overwrite as u32 => {
            encrypt_secret(calling, db_data)?;
            db.replace_datas(query, false, db_data)
        },
        _ => {
            let mut condition = query.clone();
            condition.insert(column::SYNC_TYPE, Value::Number(SyncType::TrustedAccount as u32));
            condition.insert(column::SYNC_STATUS, Value::Number(SyncStatus::SyncDel as u32));
            if db.is_data_exists(&condition, false)? {
                encrypt_secret(calling, db_data)?;
                db.replace_datas(&condition, false, db_data)
            } else {
                log_throw_error!(ErrCode::Duplicated, "[FATAL][SA]The specified alias already exists.")
            }
        },
    }
}

fn get_query_condition(calling_info: &CallingInfo, attrs: &AssetMap) -> Result<DbMap> {
    let alias = attrs.get_bytes_attr(&Tag::Alias)?;
    let mut query = DbMap::new();
    query.insert(column::ALIAS, Value::Bytes(alias.clone()));
    query.insert(column::OWNER, Value::Bytes(calling_info.owner_info().clone()));
    query.insert(column::OWNER_TYPE, Value::Number(calling_info.owner_type()));
    Ok(query)
}

fn add_system_attrs(db_data: &mut DbMap) -> Result<()> {
    db_data.insert(column::VERSION, Value::Number(DB_DATA_VERSION));

    let time = time::system_time_in_millis()?;
    db_data.insert(column::CREATE_TIME, Value::Bytes(time.clone()));
    db_data.insert(column::UPDATE_TIME, Value::Bytes(time));
    Ok(())
}

fn add_default_attrs(db_data: &mut DbMap) {
    db_data.entry(column::ACCESSIBILITY).or_insert(Value::Number(Accessibility::default() as u32));
    db_data.entry(column::AUTH_TYPE).or_insert(Value::Number(AuthType::default() as u32));
    db_data.entry(column::SYNC_TYPE).or_insert(Value::Number(SyncType::default() as u32));
    db_data.entry(column::REQUIRE_PASSWORD_SET).or_insert(Value::Bool(bool::default()));
    db_data.entry(column::IS_PERSISTENT).or_insert(Value::Bool(bool::default()));
    db_data.entry(column::LOCAL_STATUS).or_insert(Value::Number(LocalStatus::Local as u32));
    db_data.entry(column::SYNC_STATUS).or_insert(Value::Number(SyncStatus::SyncAdd as u32));
}

const REQUIRED_ATTRS: [Tag; 2] = [Tag::Secret, Tag::Alias];
const OPTIONAL_ATTRS: [Tag; 2] = [Tag::Secret, Tag::ConflictResolution];
const SYSTEM_USER_ID_MAX: i32 = 99;

fn check_accessibity_validity(attributes: &AssetMap, calling_info: &CallingInfo) -> Result<()> {
    if calling_info.user_id() > SYSTEM_USER_ID_MAX {
        return Ok(());
    }
    let accessibility =
        attributes.get_enum_attr::<Accessibility>(&Tag::Accessibility).unwrap_or(Accessibility::DeviceFirstUnlocked);
    if accessibility == Accessibility::DevicePowerOn {
        return Ok(());
    }
    log_throw_error!(
        ErrCode::InvalidArgument,
        "[FATAL][SA]System user data cannot be protected by the lock screen password."
    )
}

extern "C" {
    fn CheckPermission(permission: *const c_char) -> bool;
    fn CheckSystemHapPermission() -> bool;
}

fn check_persistent_permission(attributes: &AssetMap) -> Result<()> {
    if attributes.get(&Tag::IsPersistent).is_some() {
        let permission = CString::new("ohos.permission.STORE_PERSISTENT_DATA").unwrap();
        if unsafe { !CheckPermission(permission.as_ptr()) } {
            return log_throw_error!(ErrCode::PermissionDenied, "[FATAL][SA]Permission check failed.");
        }
    }
    Ok(())
}

fn check_sync_permission(attributes: &AssetMap, calling_info: &CallingInfo) -> Result<()> {
    if attributes.get(&Tag::SyncType).is_none() ||
        (attributes.get_num_attr(&Tag::SyncType)? & SyncType::TrustedAccount as u32) == 0 {
        return Ok(());
    }
    match calling_info.owner_type_enum() {
        OwnerType::Hap => {
<<<<<<< HEAD
            if unsafe { !CheckSystemHapPermission() } {
                return log_throw_error!(ErrCode::NotSystemApplication, "[FATAL]The caller is not system application.");
=======
            if calling_info.app_index() > 0 {
                return log_throw_error!(ErrCode::Unsupported, "[FATAL]The caller is not support store sync data.")
>>>>>>> 170de014
            }
        },
        OwnerType::Native => (),
    }
    Ok(())
}

fn check_arguments(attributes: &AssetMap, calling_info: &CallingInfo) -> Result<()> {
    common::check_required_tags(attributes, &REQUIRED_ATTRS)?;

    let mut valid_tags = common::CRITICAL_LABEL_ATTRS.to_vec();
    valid_tags.extend_from_slice(&common::NORMAL_LABEL_ATTRS);
    valid_tags.extend_from_slice(&common::NORMAL_LOCAL_LABEL_ATTRS);
    valid_tags.extend_from_slice(&common::ACCESS_CONTROL_ATTRS);
    valid_tags.extend_from_slice(&common::ASSET_SYNC_ATTRS);
    valid_tags.extend_from_slice(&OPTIONAL_ATTRS);
    common::check_tag_validity(attributes, &valid_tags)?;
    common::check_value_validity(attributes)?;
    check_accessibity_validity(attributes, calling_info)?;
    check_sync_permission(attributes, calling_info)?;
    common::check_system_permission(attributes)?;
    check_persistent_permission(attributes)?;
    check_sync_permission(attributes, calling_info)
}

fn local_add(attributes: &AssetMap, calling_info: &CallingInfo) -> Result<()> {
    check_arguments(attributes, calling_info)?;

    // Fill all attributes to DbMap.
    let mut db_data = common::into_db_map(attributes);
    common::add_owner_info(calling_info, &mut db_data);
    add_system_attrs(&mut db_data)?;
    add_default_attrs(&mut db_data);

    let query = get_query_condition(calling_info, attributes)?;

    let mut db = create_db_instance(attributes, calling_info)?;

    if db.is_data_exists(&query, false)? {
        resolve_conflict(calling_info, &mut db, attributes, &query, &mut db_data)?;
    } else {
        encrypt_secret(calling_info, &mut db_data)?;
        let _ = db.insert_datas(&db_data)?;
    }

    Ok(())
}

pub(crate) fn add(calling_info: &CallingInfo, attributes: &AssetMap) -> Result<()> {
    let local_res = local_add(attributes, calling_info);

    common::inform_asset_ext(calling_info, attributes);

    local_res
}<|MERGE_RESOLUTION|>--- conflicted
+++ resolved
@@ -137,13 +137,11 @@
     }
     match calling_info.owner_type_enum() {
         OwnerType::Hap => {
-<<<<<<< HEAD
             if unsafe { !CheckSystemHapPermission() } {
                 return log_throw_error!(ErrCode::NotSystemApplication, "[FATAL]The caller is not system application.");
-=======
+            }
             if calling_info.app_index() > 0 {
                 return log_throw_error!(ErrCode::Unsupported, "[FATAL]The caller is not support store sync data.")
->>>>>>> 170de014
             }
         },
         OwnerType::Native => (),
