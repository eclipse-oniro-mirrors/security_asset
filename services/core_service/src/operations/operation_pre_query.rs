/*
 * Copyright (c) 2023 Huawei Device Co., Ltd.
 * Licensed under the Apache License, Version 2.0 (the "License");
 * you may not use this file except in compliance with the License.
 * You may obtain a copy of the License at
 *
 *     http://www.apache.org/licenses/LICENSE-2.0
 *
 * Unless required by applicable law or agreed to in writing, software
 * distributed under the License is distributed on an "AS IS" BASIS,
 * WITHOUT WARRANTIES OR CONDITIONS OF ANY KIND, either express or implied.
 * See the License for the specific language governing permissions and
 * limitations under the License.
 */

//! This module prepares for querying Asset that required secondary identity authentication.

use asset_common::CallingInfo;
use asset_crypto_manager::{crypto::Crypto, crypto_manager::CryptoManager, secret_key::SecretKey};
use asset_db_operator::{database::create_db_instance, types::{column, DbMap}};
use asset_definition::{log_throw_error, Accessibility, AssetMap, AuthType, ErrCode, Extension, Result, Tag, Value};

use crate::operations::common;

const OPTIONAL_ATTRS: [Tag; 1] = [Tag::AuthValidityPeriod];
const DEFAULT_AUTH_VALIDITY_IN_SECS: u32 = 60;

fn check_arguments(attributes: &AssetMap) -> Result<()> {
    let mut valid_tags = common::CRITICAL_LABEL_ATTRS.to_vec();
    valid_tags.extend_from_slice(&common::NORMAL_LABEL_ATTRS);
    valid_tags.extend_from_slice(&common::NORMAL_LOCAL_LABEL_ATTRS);
    valid_tags.extend_from_slice(&common::ACCESS_CONTROL_ATTRS);
    valid_tags.extend_from_slice(&OPTIONAL_ATTRS);

    common::check_tag_validity(attributes, &valid_tags)?;
    common::check_value_validity(attributes)?;
    common::check_system_permission(attributes)?;

    match attributes.get(&Tag::AuthType) {
        Some(Value::Number(val)) if *val == (AuthType::None as u32) => {
            log_throw_error!(ErrCode::InvalidArgument, "[FATAL][SA]Pre Query AuthType invalid.")
        },
        _ => Ok(()),
    }
}

fn query_key_attrs(calling_info: &CallingInfo, db_data: &DbMap, attrs: &AssetMap) -> Result<(Accessibility, bool)> {
    let mut db = create_db_instance(attrs, calling_info)?;
    let results = db.query_datas(&vec![column::ACCESSIBILITY, column::REQUIRE_PASSWORD_SET], db_data, None, true)?;
    match results.len() {
        0 => log_throw_error!(ErrCode::NotFound, "[FATAL][SA]No data that meets the query conditions is found."),
        1 => {
            let access_type = results[0].get_enum_attr::<Accessibility>(&column::ACCESSIBILITY)?;
            let require_password_set = results[0].get_bool_attr(&column::REQUIRE_PASSWORD_SET)?;
            Ok((access_type, require_password_set))
        },
        _ => log_throw_error!(
            ErrCode::Unsupported,
            "[FATAL][SA]Data of multiple access control types cannot be accessed at the same time."
        ),
    }
}

pub(crate) fn pre_query(calling_info: &CallingInfo, query: &AssetMap) -> Result<Vec<u8>> {
    check_arguments(query)?;

    let mut db_data = common::into_db_map(query);
    common::add_owner_info(calling_info, &mut db_data);
    db_data.entry(column::AUTH_TYPE).or_insert(Value::Number(AuthType::Any as u32));

    let (access_type, require_password_set) = query_key_attrs(calling_info, &db_data, query)?;
    let valid_time = match query.get(&Tag::AuthValidityPeriod) {
        Some(Value::Number(num)) => *num,
        _ => DEFAULT_AUTH_VALIDITY_IN_SECS,
    };
<<<<<<< HEAD
    let secret_key = SecretKey::new(calling_info, AuthType::Any, access_type, require_password_set)?;
=======
    let secret_key = SecretKey::new(calling_info, AuthType::Any, access_type, require_password_set, None);
>>>>>>> c0773625
    let mut crypto = Crypto::build(secret_key, valid_time)?;
    let challenge = crypto.init_key()?.to_vec();
    let crypto_manager = CryptoManager::get_instance();
    crypto_manager.lock().unwrap().add(crypto)?;
    Ok(challenge)
}<|MERGE_RESOLUTION|>--- conflicted
+++ resolved
@@ -73,11 +73,7 @@
         Some(Value::Number(num)) => *num,
         _ => DEFAULT_AUTH_VALIDITY_IN_SECS,
     };
-<<<<<<< HEAD
-    let secret_key = SecretKey::new(calling_info, AuthType::Any, access_type, require_password_set)?;
-=======
-    let secret_key = SecretKey::new(calling_info, AuthType::Any, access_type, require_password_set, None);
->>>>>>> c0773625
+    let secret_key = SecretKey::new(calling_info, AuthType::Any, access_type, require_password_set, None)?;
     let mut crypto = Crypto::build(secret_key, valid_time)?;
     let challenge = crypto.init_key()?.to_vec();
     let crypto_manager = CryptoManager::get_instance();
