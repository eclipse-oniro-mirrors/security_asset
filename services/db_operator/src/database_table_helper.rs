//! Copyright (C) 2023 Huawei Device Co., Ltd.
//! Licensed under the Apache License, Version 2.0 (the "License");
//! you may not use this file except in compliance with the License.
//! You may obtain a copy of the License at
//!
//! http://www.apache.org/licenses/LICENSE-2.0
//!
//! Unless required by applicable law or agreed to in writing, software
//! distributed under the License is distributed on an "AS IS" BASIS,
//! WITHOUT WARRANTIES OR CONDITIONS OF ANY KIND, either express or implied.
//! See the License for the specific language governing permissions and
//! limitations under the License.

use asset_common::definition::{DataType, ErrCode, Value};

use crate::{
    database::{
        copy_db_file, copy_db_file_inner, is_db_corrupt, sqlite3_close_wrap, Database,
        UpdateDatabaseCallbackFunc,
    },
    from_sqlite_code_to_asset_code,
    table::Table,
    transaction::Transaction,
<<<<<<< HEAD
    types::{
        AdvancedResultSet, ColumnInfo, Condition, QueryOptions,
        ResultSet, DbMap
    },
=======
    types::{AdvancedResultSet, ColumnInfo, Condition, Pair, QueryOptions, ResultSet},
>>>>>>> 87503ee9
    SqliteErrCode, SQLITE_OK,
};

/// just use database
pub type DatabaseHelper<'a> = Database<'a>;
/// just use database
pub type DefaultDatabaseHelper<'a> = Database<'a>;
/// just use table
pub type TableHelper<'a> = Table<'a>;

/// default table name
pub const G_ASSET_TABLE_NAME: &str = "asset_table";
/// default column name Id
pub const G_COLUMN_ID: &str = "Id";
/// default column name Secret
pub const G_COLUMN_SECRET: &str = "Secret";
/// default column name Owner
pub const G_COLUMN_OWNER: &str = "Owner";
/// default column name Alias
pub const G_COLUMN_ALIAS: &str = "Alias";
/// default column name OwnerType
pub const G_COLUMN_OWNER_TYPE: &str = "OwnerType";
/// default column name GroupId
pub const G_COLUMN_GROUP_ID: &str = "GroupId";
/// default column name SyncType
pub const G_COLUMN_SYNC_TYPE: &str = "SyncType";
/// default column name Accessibility
pub const G_COLUMN_ACCESSIBILITY: &str = "Accessibility";
/// default column name AuthType
pub const G_COLUMN_AUTH_TYPE: &str = "AuthType";
/// default column name CreateTime
pub const G_COLUMN_CREATE_TIME: &str = "CreateTime";
/// default column name UpdateTime
pub const G_COLUMN_UPDATE_TIME: &str = "UpdateTime";
/// default column name DeleteType
pub const G_COLUMN_DELETE_TYPE: &str = "DeleteType";
/// default column name Version
pub const G_COLUMN_VERSION: &str = "Version";
/// default column name RequirePasswordSet
pub const G_COLUMN_REQUIRE_PASSWORD_SET: &str = "RequirePasswordSet";
/// default column name DataLabelCritical_1
pub const G_COLUMN_CRITICAL1: &str = "DataLabelCritical_1";
/// default column name DataLabelCritical_2
pub const G_COLUMN_CRITICAL2: &str = "DataLabelCritical_2";
/// default column name DataLabelCritical_3
pub const G_COLUMN_CRITICAL3: &str = "DataLabelCritical_3";
/// default column name DataLabelCritical_4
pub const G_COLUMN_CRITICAL4: &str = "DataLabelCritical_4";
/// default column name DataLabelNormal_1
pub const G_COLUMN_NORMAL1: &str = "DataLabelNormal_1";
/// default column name DataLabelNormal_2
pub const G_COLUMN_NORMAL2: &str = "DataLabelNormal_2";
/// default column name DataLabelNormal_3
pub const G_COLUMN_NORMAL3: &str = "DataLabelNormal_3";
/// default column name DataLabelNormal_4
pub const G_COLUMN_NORMAL4: &str = "DataLabelNormal_4";

/// columns info for default asset_table
pub const G_COLUMNS_INFO: &[ColumnInfo] = &[
    ColumnInfo {
        name: G_COLUMN_ID,
        data_type: DataType::Uint32,
        is_primary_key: true,
        not_null: true,
    },
    ColumnInfo {
        name: G_COLUMN_SECRET,
        data_type: DataType::Bytes,
        is_primary_key: false,
        not_null: true,
    },
    ColumnInfo {
        name: G_COLUMN_ALIAS,
        data_type: DataType::Bytes,
        is_primary_key: false,
        not_null: true,
    },
    ColumnInfo {
        name: G_COLUMN_OWNER,
        data_type: DataType::Bytes,
        is_primary_key: false,
        not_null: true,
    },
    ColumnInfo {
        name: G_COLUMN_OWNER_TYPE,
        data_type: DataType::Uint32,
        is_primary_key: false,
        not_null: true,
    },
    ColumnInfo {
        name: G_COLUMN_GROUP_ID,
        data_type: DataType::Bytes,
        is_primary_key: false,
        not_null: false,
    },
    ColumnInfo {
        name: G_COLUMN_SYNC_TYPE,
        data_type: DataType::Uint32,
        is_primary_key: false,
        not_null: true,
    },
    ColumnInfo {
        name: G_COLUMN_ACCESSIBILITY,
        data_type: DataType::Uint32,
        is_primary_key: false,
        not_null: true,
    },
    ColumnInfo {
        name: G_COLUMN_AUTH_TYPE,
        data_type: DataType::Uint32,
        is_primary_key: false,
        not_null: true,
    },
    ColumnInfo {
        name: G_COLUMN_CREATE_TIME,
        data_type: DataType::Bytes,
        is_primary_key: false,
        not_null: true,
    },
    ColumnInfo {
        name: G_COLUMN_UPDATE_TIME,
        data_type: DataType::Bytes,
        is_primary_key: false,
        not_null: true,
    },
    ColumnInfo {
        name: G_COLUMN_DELETE_TYPE,
        data_type: DataType::Uint32,
        is_primary_key: false,
        not_null: true,
    },
    ColumnInfo {
        name: G_COLUMN_VERSION,
        data_type: DataType::Uint32,
        is_primary_key: false,
        not_null: true,
    },
    ColumnInfo {
        name: G_COLUMN_REQUIRE_PASSWORD_SET,
        data_type: DataType::Uint32,
        is_primary_key: false,
        not_null: true,
    },
    ColumnInfo {
        name: G_COLUMN_CRITICAL1,
        data_type: DataType::Bytes,
        is_primary_key: false,
        not_null: false,
    },
    ColumnInfo {
        name: G_COLUMN_CRITICAL2,
        data_type: DataType::Bytes,
        is_primary_key: false,
        not_null: false,
    },
    ColumnInfo {
        name: G_COLUMN_CRITICAL3,
        data_type: DataType::Bytes,
        is_primary_key: false,
        not_null: false,
    },
    ColumnInfo {
        name: G_COLUMN_CRITICAL4,
        data_type: DataType::Bytes,
        is_primary_key: false,
        not_null: false,
    },
    ColumnInfo {
        name: G_COLUMN_NORMAL1,
        data_type: DataType::Bytes,
        is_primary_key: false,
        not_null: false,
    },
    ColumnInfo {
        name: G_COLUMN_NORMAL2,
        data_type: DataType::Bytes,
        is_primary_key: false,
        not_null: false,
    },
    ColumnInfo {
        name: G_COLUMN_NORMAL3,
        data_type: DataType::Bytes,
        is_primary_key: false,
        not_null: false,
    },
    ColumnInfo {
        name: G_COLUMN_NORMAL4,
        data_type: DataType::Bytes,
        is_primary_key: false,
        not_null: false,
    },
];

/// do same operation in backup database when do something in master db
/// TODO backup every success operation or only when charge idle?
fn back_db_when_succ<T, F: Fn(&Table) -> Result<T, SqliteErrCode>>(
    modified: bool,
    table: &Table,
    func: F,
) -> Result<T, ErrCode> {
    let ret = func(table);
    match ret {
        Ok(o) => {
            if modified {
                // let _ = thread::spawn(move || {
                let back_ret = copy_db_file_inner(&table.db.path, &table.db.back_path);
                if back_ret.is_err() {
                    asset_common::loge!("backup db {} fail", table.db.back_path);
                } else {
                    asset_common::logi!("backup db {} succ", table.db.back_path);
                }
                //});
            }
            Ok(o)
        },
        Err(e) => {
            if is_db_corrupt(e) {
                // recovery master db
                let r_ret = copy_db_file(table.db, true);
                if r_ret.is_err() {
                    asset_common::loge!("recovery master db {} fail", table.db.path);
                    Err(ErrCode::SqliteError)
                } else {
                    asset_common::logi!("recovery master db {} succ", table.db.path);

                    let res = func(table);
                    process_err_msg(res.map_err(from_sqlite_code_to_asset_code), table.db)
                }
            } else {
                process_err_msg(Err(from_sqlite_code_to_asset_code(e)), table.db)
            }
        },
    }
}

impl<'a> TableHelper<'a> {
    /// update datas in asset db table.
    /// owner and alias is the primary-key for resources.
    /// the datas is a list of column-data Pair.
    /// if success, return line changes.
    /// if fail, return err code.
    ///
    /// the code like:
    /// ```
    /// use db_operator::database_table_helper::DefaultDatabaseHelper;
    /// use db_operator::types::{DataValue, Pair};
    ///
    /// let helper = DefaultDatabaseHelper::open_default_database_table(1).unwrap();
    /// let datas = &vec![Pair {
    ///     column_name: "alias",
    ///     value: DataValue::Blob(b"test_update".to_vec()),
    /// }];
    ///
    /// let ret = helper.update_datas_default(&vec![], datas);
    /// ```
    /// sql like:
    /// update table_name set alias='test_update' where AppId='owner' and Alias='alias'
    pub fn update_datas(&self, condition: &Condition, datas: &DbMap) -> Result<i32, ErrCode> {
        let closure = |e: &Table| e.update_row(condition, datas);
        back_db_when_succ(true, self, closure)
    }

    /// insert datas into asset db table.
    /// owner and alias is the primary-key for resources.
    /// the datas is a list of column-data Pair.
    /// if success, return line changes.
    /// if fail, return err code.
    ///
    /// the code like:
    /// ```
    /// use db_operator::database_table_helper::DefaultDatabaseHelper;
    /// use db_operator::types::{DataValue, Pair};
    ///
    /// let helper = DefaultDatabaseHelper::open_default_database_table(1).unwrap();
    /// let datas = vec![Pair {
    ///     column_name: "value",
    ///     value: DataValue::Blob(b"test_update".to_vec()),
    /// }];
    ///
    /// let ret = helper.insert_datas_default(&datas);
    /// ```
    ///
    /// sql like:
    /// insert into table_name(Owner,Alias,value) values(owner,alias,'test_update')
    pub fn insert_datas(&self, datas: &DbMap) -> Result<i32, ErrCode> {
        let closure = |e: &Table| e.insert_row(datas);
        back_db_when_succ(true, self, closure)
    }

    /// insert multi datas
    /// columns: the columns
    /// datas: the data set
    pub fn insert_multi_datas(
        &self,
        columns: &Vec<&str>,
        datas: &Vec<Vec<Value>>,
    ) -> Result<i32, ErrCode> {
        let closure = |e: &Table| e.insert_multi_row_datas(columns, datas);
        back_db_when_succ(true, self, closure)
    }

    /// delete datas from asset db table.
    /// owner and alias is the primary-key for resources.
    /// the cond is a list of column-data Pair.
    /// if success, return line changes.
    /// if fail, return err code.
    ///
    /// the code like:
    /// ```
    /// use db_operator::database_table_helper::DefaultDatabaseHelper;
    /// use db_operator::types::{DataValue, Pair};
    ///
    /// let helper = DefaultDatabaseHelper::open_default_database_table(1).unwrap();
    /// let cond = vec![Pair {
    ///     column_name: "value",
    ///     value: DataValue::Blob(b"test_update".to_vec()),
    /// }];
    ///
    /// let ret = helper.delete_datas_default(&cond);
    /// ```
    ///
    /// sql like:
    /// delete from table_name where Owner=owner and Alias=alias and value='test_update'
    pub fn delete_datas(&self, condition: &Condition) -> Result<i32, ErrCode> {
        let closure = |e: &Table| e.delete_row(condition);
        back_db_when_succ(true, self, closure)
    }

    /// return if data exists.
    /// if fail, return err code.
    ///
    /// code like:
    /// ```
    /// use db_operator::database_table_helper::DefaultDatabaseHelper;
    /// let helper = DefaultDatabaseHelper::open_default_database_table(1).unwrap();
    /// let exist = helper.is_data_exists_default(&vec![]);
    /// ```
    ///
    /// sql like:
    /// select count(*) as count from table_name where Owner='owner1' and Alias='alias1'
    pub fn is_data_exist(&self, condition: &Condition) -> Result<bool, ErrCode> {
        let closure = |e: &Table| e.is_data_exists(condition);
        back_db_when_succ(false, self, closure)
    }

    /// return select count for owner.
    /// if fail, return err code.
    ///
    /// code like:
    /// ```
    /// use db_operator::database_table_helper::DefaultDatabaseHelper;
    /// let helper = DefaultDatabaseHelper::open_default_database_table(1).unwrap();
    /// let count = helper.select_count_default(&vec![]);
    /// ```
    /// sql like:
    /// select count(*) as count from table_name where AppId='owner2'
    pub fn select_count(&self, condition: &Condition) -> Result<u32, ErrCode> {
        let closure = |e: &Table| e.count_datas(condition);
        back_db_when_succ(false, self, closure)
    }

    /// query all datas for owner and alias with condition(condition could be empty).
    /// if success, return result set.
    /// if fail, return err code.
    ///
    /// code like:
    /// ```
    /// use db_operator::database_table_helper::DefaultDatabaseHelper;
    /// let helper = DefaultDatabaseHelper::open_default_database_table(1).unwrap();
    /// let result = helper.query_datas_default(&vec![], None);
    /// ```
    /// sql like:
    /// select * from table_name where AppId='owner' and Alias='alias'
    pub fn query_datas(
        &self,
        condition: &Condition,
        query_options: Option<&QueryOptions>,
    ) -> Result<ResultSet, ErrCode> {
        let closure = |e: &Table| e.query_row(&vec![], condition, query_options);
        back_db_when_succ(false, self, closure)
    }

    /// query special columns with condition(condition could be empty).
    /// if success, return result set.
    /// if fail, return err code.
    ///
    /// code like:
    /// ```
    /// use db_operator::database_table_helper::DefaultDatabaseHelper;
    /// let helper = DefaultDatabaseHelper::open_default_database_table(1).unwrap();
    /// let result = helper.query_columns_default(&vec![], &vec![], None);
    /// ```
    /// sql like:
    /// select * from table_name where AppId='owner' and Alias='alias'
    pub fn query_columns(
        &self,
        columns: &Vec<&str>,
        condition: &Condition,
        query_options: Option<&QueryOptions>,
    ) -> Result<AdvancedResultSet, ErrCode> {
        let closure = |e: &Table| e.query_datas_advanced(columns, condition, query_options);
        back_db_when_succ(false, self, closure)
    }
}

/// process err msg, this may be use in test, consider delete this function when release
pub fn process_err_msg<T>(
    res: Result<T, ErrCode>,
    db: &DefaultDatabaseHelper,
) -> Result<T, ErrCode> {
    if res.is_err() {
        if let Some(msg) = db.get_err_msg() {
            asset_common::loge!("db err info: {}", msg.s);
        } else {
            asset_common::loge!("db err with no msg");
        }
    }
    res
}

/// if table not exist, create default asset table
#[inline(always)]
fn create_default_table<'a>(db: &'a Database) -> Result<Table<'a>, ErrCode> {
    let res =
        db.create_table(G_ASSET_TABLE_NAME, G_COLUMNS_INFO).map_err(from_sqlite_code_to_asset_code);
    match process_err_msg(res, db) {
        Ok(table) => {
            let closure = |_e: &Table| Ok(());
            let _ = back_db_when_succ(true, &table, closure);
            Ok(table)
        },
        Err(e) => Err(e),
    }
}

/// open default table
fn open_default_table<'a>(db: &'a mut Database) -> Result<Option<Table<'a>>, ErrCode> {
    let res = db.open_table(G_ASSET_TABLE_NAME);
    match res {
        Ok(o) => {
            if o.is_none() {
                return Ok(None);
            }
            return Ok(Some(Table::new(G_ASSET_TABLE_NAME, db)));
        },
        Err(e) => {
            if is_db_corrupt(e) {
                let _ = sqlite3_close_wrap(db.v2, db.handle);
                // recovery master db
                let r_ret = copy_db_file(db, true);
                if r_ret.is_err() {
                    asset_common::loge!("recovery master db {} fail", db.path);
                    Err(ErrCode::SqliteError)
                } else {
                    asset_common::logi!("recovery master db {} succ", db.path);
                    let o_ret = db.re_open();
                    if let Err(e) = o_ret {
                        asset_common::loge!("reopen master db {} fail {}", db.path, e);
                        return Err(ErrCode::SqliteError);
                    }
                    process_err_msg(
                        db.open_table(G_ASSET_TABLE_NAME).map_err(from_sqlite_code_to_asset_code),
                        db,
                    )
                }
            } else {
                process_err_msg(Err(from_sqlite_code_to_asset_code(e)), db)
            }
        },
    }
}

impl<'a> DefaultDatabaseHelper<'a> {
    /// see TableHelper
    #[inline(always)]
    pub fn update_datas_default(
        &self,
        condition: &Condition,
        datas: &DbMap,
    ) -> Result<i32, ErrCode> {
        let table = Table::new(G_ASSET_TABLE_NAME, self);
        #[cfg(feature = "auto_insert_time")]
        {
            let mut contain_update_time = false;
            for data in datas {
                if data.column_name == G_COLUMN_UPDATE_TIME {
                    contain_update_time = true;
                    break;
                }
            }
            if !contain_update_time {
                let ctime = std::time::UNIX_EPOCH.elapsed().unwrap().as_secs().to_string();
                let mut datas_new = Vec::<Pair>::with_capacity(datas.len() + 1);
                for data in datas {
                    datas_new.push(*data);
                }
                datas_new.push(Pair {
                    column_name: G_COLUMN_UPDATE_TIME,
                    value: Value::Bytes(ctime.as_bytes()),
                });
                return table.update_datas(condition, &datas_new);
            }
        }
        table.update_datas(condition, datas)
    }

    /// see TableHelper
    #[inline(always)]
    pub fn insert_datas_default(&self, datas: &DbMap) -> Result<i32, ErrCode> {
        let table = Table::new(G_ASSET_TABLE_NAME, self);
        #[cfg(feature = "auto_insert_time")]
        {
            let mut contain_create_time = false;
            let mut contain_update_time = false;
            for data in datas {
                if data.column_name == G_COLUMN_CREATE_TIME {
                    contain_create_time = true;
                }
                if data.column_name == G_COLUMN_UPDATE_TIME {
                    contain_update_time = true;
                }
            }
            if !contain_create_time || !contain_update_time {
                let ctime = std::time::UNIX_EPOCH.elapsed().unwrap().as_secs().to_string();
                let mut datas_new = Vec::<Pair>::with_capacity(datas.len() + 2);
                for data in datas {
                    datas_new.push(*data);
                }
                if !contain_create_time {
                    datas_new.push(Pair {
                        column_name: G_COLUMN_CREATE_TIME,
                        value: Value::Bytes(ctime.as_bytes()),
                    });
                }
                if !contain_update_time {
                    datas_new.push(Pair {
                        column_name: G_COLUMN_UPDATE_TIME,
                        value: Value::Bytes(ctime.as_bytes()),
                    });
                }
                return table.insert_datas(&datas_new);
            }
        }
        table.insert_datas(datas)
    }

    /// see TableHelper
    #[inline(always)]
    pub fn insert_multi_datas_default(
        &self,
        columns: &Vec<&str>,
        datas: &Vec<Vec<Value>>,
    ) -> Result<i32, ErrCode> {
        let table = Table::new(G_ASSET_TABLE_NAME, self);
        table.insert_multi_datas(columns, datas)
    }

    /// see TableHelper
    #[inline(always)]
    pub fn delete_datas_default(&self, cond: &Condition) -> Result<i32, ErrCode> {
        let table = Table::new(G_ASSET_TABLE_NAME, self);
        table.delete_datas(cond)
    }

    /// see TableHelper
    #[inline(always)]
    pub fn is_data_exists_default(&self, condition: &Condition) -> Result<bool, ErrCode> {
        let table = Table::new(G_ASSET_TABLE_NAME, self);
        table.is_data_exist(condition)
    }

    /// see TableHelper
    #[inline(always)]
    pub fn select_count_default(&self, condition: &Condition) -> Result<u32, ErrCode> {
        let table = Table::new(G_ASSET_TABLE_NAME, self);
        table.select_count(condition)
    }

    /// see TableHelper
    #[inline(always)]
    pub fn query_datas_default(
        &self,
        condition: &Condition,
        query_options: Option<&QueryOptions>,
    ) -> Result<ResultSet, ErrCode> {
        let table = Table::new(G_ASSET_TABLE_NAME, self);
        table.query_datas(condition, query_options)
    }

    /// see TableHelper
    #[inline(always)]
    pub fn query_columns_default(
        &self,
        columns: &Vec<&str>,
        condition: &Condition,
        query_options: Option<&QueryOptions>,
    ) -> Result<AdvancedResultSet, ErrCode> {
        let table = Table::new(G_ASSET_TABLE_NAME, self);
        table.query_columns(columns, condition, query_options)
    }
}

impl<'a> DefaultDatabaseHelper<'a> {
    /// open default database and table
    pub fn open_default_database_table(userid: i32) -> Result<DefaultDatabaseHelper<'a>, ErrCode> {
        let mut db = Database::default_new(userid).map_err(from_sqlite_code_to_asset_code)?;
        let _lock = db.file.mtx.lock().unwrap();
        match open_default_table(&mut db) {
            Ok(o) => {
                if o.is_none() {
                    create_default_table(&db)?;
                }
            },
            Err(_) => {
                create_default_table(&db)?;
            },
        };
        Ok(db)
    }

    /// open default database and table, if need update db version, input callback
    pub fn open_default_database_table_with_version_update(
        userid: i32,
        version_new: u32,
        callback: UpdateDatabaseCallbackFunc,
    ) -> Result<DefaultDatabaseHelper<'a>, ErrCode> {
        let mut db = Database::default_new_with_version_update(userid, version_new, callback)
            .map_err(from_sqlite_code_to_asset_code)?;
        let _lock = db.file.mtx.lock().unwrap();
        match open_default_table(&mut db) {
            Ok(o) => {
                if o.is_none() {
                    create_default_table(&db)?;
                }
            },
            Err(_) => {
                create_default_table(&db)?;
            },
        };
        Ok(db)
    }

    /// see TableHelper
    #[inline(always)]
    pub fn update_datas_default_once(
        userid: i32,
        condition: &Condition,
        datas: &DbMap,
    ) -> Result<i32, ErrCode> {
        let db = DefaultDatabaseHelper::open_default_database_table(userid)?;
        let _lock = db.file.mtx.lock().unwrap();
        db.update_datas_default(condition, datas)
    }

    /// see TableHelper
    #[inline(always)]
    pub fn insert_datas_default_once(userid: i32, datas: &DbMap) -> Result<i32, ErrCode> {
        let db = DefaultDatabaseHelper::open_default_database_table(userid)?;
        let _lock = db.file.mtx.lock().unwrap();
        db.insert_datas_default(datas)
    }

    /// see TableHelper
    #[inline(always)]
    pub fn insert_multi_datas_default_once(
        userid: i32,
        columns: &Vec<&str>,
        datas: &Vec<Vec<Value>>,
    ) -> Result<i32, ErrCode> {
        let db = DefaultDatabaseHelper::open_default_database_table(userid)?;
        let _lock = db.file.mtx.lock().unwrap();
        db.insert_multi_datas_default(columns, datas)
    }

    /// see TableHelper
    #[inline(always)]
    pub fn delete_datas_default_once(userid: i32, cond: &Condition) -> Result<i32, ErrCode> {
        let db = DefaultDatabaseHelper::open_default_database_table(userid)?;
        let _lock = db.file.mtx.lock().unwrap();
        db.delete_datas_default(cond)
    }

    /// see TableHelper
    #[inline(always)]
    pub fn is_data_exists_default_once(
        userid: i32,
        condition: &Condition,
    ) -> Result<bool, ErrCode> {
        let db = DefaultDatabaseHelper::open_default_database_table(userid)?;
        let _lock = db.file.mtx.lock().unwrap();
        db.is_data_exists_default(condition)
    }

    /// see TableHelper
    #[inline(always)]
    pub fn select_count_default_once(userid: i32, condition: &Condition) -> Result<u32, ErrCode> {
        let db = DefaultDatabaseHelper::open_default_database_table(userid)?;
        let _lock = db.file.mtx.lock().unwrap();
        db.select_count_default(condition)
    }

    /// see TableHelper
    #[inline(always)]
    pub fn query_datas_default_once(
        userid: i32,
        condition: &Condition,
        query_options: Option<&QueryOptions>,
    ) -> Result<ResultSet, ErrCode> {
        let db = DefaultDatabaseHelper::open_default_database_table(userid)?;
        let _lock = db.file.mtx.lock().unwrap();
        db.query_datas_default(condition, query_options)
    }

    /// see TableHelper
    #[inline(always)]
    pub fn query_columns_default_once(
        userid: i32,
        columns: &Vec<&str>,
        condition: &Condition,
        query_options: Option<&QueryOptions>,
    ) -> Result<AdvancedResultSet, ErrCode> {
        let db = DefaultDatabaseHelper::open_default_database_table(userid)?;
        let _lock = db.file.mtx.lock().unwrap();
        db.query_columns_default(columns, condition, query_options)
    }
}

/// transaction callback func, do NOT lock database in this callback function
/// return true if want to commit, false if want to rollback
/// the func can be a closure or a function like this:
/// pub type TransactionCallback = fn(db: &Database) -> bool;
///
/// do transaction
/// if commit, return true
/// if rollback, return false
pub fn do_transaction<F: Fn(&Database) -> bool>(userid: i32, callback: F) -> Result<bool, ErrCode> {
    let db = match DefaultDatabaseHelper::open_default_database_table(userid) {
        Ok(o) => o,
        Err(e) => {
            asset_common::loge!("transaction open db fail");
            return Err(e);
        },
    };

    let mut trans = Transaction::new(&db);
    let _lock = db.file.mtx.lock().unwrap();
    let ret = trans.begin();
    if ret != 0 {
        return Err(from_sqlite_code_to_asset_code(ret));
    }
    if callback(&db) {
        let ret = trans.commit();
        if ret != SQLITE_OK {
            asset_common::loge!("trans commit fail {}", ret);
            return Err(from_sqlite_code_to_asset_code(ret));
        }
        Ok(true)
    } else {
        let ret = trans.rollback();
        if ret != SQLITE_OK {
            asset_common::loge!("trans rollback fail {}", ret);
            return Err(from_sqlite_code_to_asset_code(ret));
        }
        Ok(false)
    }
}<|MERGE_RESOLUTION|>--- conflicted
+++ resolved
@@ -21,14 +21,10 @@
     from_sqlite_code_to_asset_code,
     table::Table,
     transaction::Transaction,
-<<<<<<< HEAD
     types::{
         AdvancedResultSet, ColumnInfo, Condition, QueryOptions,
         ResultSet, DbMap
     },
-=======
-    types::{AdvancedResultSet, ColumnInfo, Condition, Pair, QueryOptions, ResultSet},
->>>>>>> 87503ee9
     SqliteErrCode, SQLITE_OK,
 };
 
