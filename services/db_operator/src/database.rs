/*
 * Copyright (c) 2023 Huawei Device Co., Ltd.
 * Licensed under the Apache License, Version 2.0 (the "License");
 * you may not use this file except in compliance with the License.
 * You may obtain a copy of the License at
 *
 *     http://www.apache.org/licenses/LICENSE-2.0
 *
 * Unless required by applicable law or agreed to in writing, software
 * distributed under the License is distributed on an "AS IS" BASIS,
 * WITHOUT WARRANTIES OR CONDITIONS OF ANY KIND, either express or implied.
 * See the License for the specific language governing permissions and
 * limitations under the License.
 */

//! This module provides interfaces for database management.
//! Databases are isolated based on users and protected by locks.

use core::ffi::c_void;
use std::{ffi::CStr, fs, ptr::null_mut, sync::Mutex};

use asset_constants::OwnerType;
use asset_definition::{log_throw_error, ErrCode, Extension, Result};
use asset_log::{loge, logi};

use crate::{
    statement::Statement,
    table::Table,
    types::{
        column, sqlite_err_handle, DbMap, QueryOptions, COLUMN_INFO, SQLITE_OK, TABLE_NAME,
        UPGRADE_COLUMN_INFO,
    },
};

extern "C" {
    fn SqliteOpen(file_name: *const u8, pp_db: *mut *mut c_void) -> i32;
    fn SqliteCloseV2(db: *mut c_void) -> i32;
    fn SqliteExec(db: *mut c_void, sql: *const u8, msg: *mut *mut u8) -> i32;
    fn SqliteFree(data: *mut c_void);
    fn SqliteErrMsg(db: *mut c_void) -> *const u8;
}

/// each user have a Database file
pub(crate) struct UserDbLock {
    pub(crate) user_id: i32,
    pub(crate) mtx: Mutex<i32>,
}

static USER_DB_LOCK_LIST: Mutex<Vec<&'static UserDbLock>> = Mutex::new(Vec::new());

/// If the user exists, the reference to the lock is returned.
/// Otherwise, a new lock is created and its reference is returned.
fn get_file_lock_by_user_id(user_id: i32) -> &'static UserDbLock {
    let mut list = USER_DB_LOCK_LIST.lock().unwrap();
    for f in list.iter() {
        if f.user_id == user_id {
            return f;
        }
    }
    let nf = Box::new(UserDbLock { user_id, mtx: Mutex::new(user_id) });
    // SAFETY: We just push item into USER_DB_LOCK_LIST, never remove item or modify item,
    // so return a reference of leak item is safe.
    let nf: &'static UserDbLock = Box::leak(nf);
    list.push(nf);
    list[list.len() - 1]
}

/// Struct used to store database files and connection information.
#[repr(C)]
pub struct Database {
    pub(crate) path: String,
    pub(crate) backup_path: String,
    pub(crate) handle: usize, // Pointer to the database connection.
    pub(crate) db_lock: &'static UserDbLock,
}

/// Callback for database upgrade.
pub type UpgradeDbCallback = fn(db: &Database, old_ver: u32, new_ver: u32) -> Result<()>;

#[cfg(not(test))]
const ROOT_PATH: &str = "/data/service/el1/public/asset_service";
#[cfg(test)]
const ROOT_PATH: &str = "/data/asset_test";

#[inline(always)]
fn fmt_db_path(user_id: i32) -> String {
    format!("{}/{}/asset.db", ROOT_PATH, user_id)
}

#[inline(always)]
fn fmt_backup_path(path: &str) -> String {
    let mut bp = path.to_string();
    bp.push_str(".backup");
    bp
}

/// Get asset storage path.
pub fn get_path() -> String {
    ROOT_PATH.to_string()
}

impl Database {
    /// Create a database.
    pub fn build(user_id: i32) -> Result<Database> {
        let path = fmt_db_path(user_id);
        let backup_path = fmt_backup_path(path.as_str());
        let lock = get_file_lock_by_user_id(user_id);
        let mut db = Database { path, backup_path, handle: 0, db_lock: lock };
        let _lock = db.db_lock.mtx.lock().unwrap();
        db.open_and_restore()?;
        db.restore_if_exec_fail(|e: &Table| e.create(COLUMN_INFO))?;
        db.upgrade(1, |_, _, _| Ok(()))?;
        Ok(db)
    }

    /// check is db ok
    pub fn check_db_accessible(path: String, user_id: i32) -> Result<()> {
        let lock = get_file_lock_by_user_id(user_id);
        let mut db = Database { path: path.clone(), backup_path: path, handle: 0, db_lock: lock };
        db.open()?;
        let table = Table::new(TABLE_NAME, &db);
        table.create(COLUMN_INFO)
    }

    // Open database connection.
    pub(crate) fn open(&mut self) -> Result<()> {
        let mut path_c = self.path.clone();
        path_c.push('\0');

        let ret = unsafe { SqliteOpen(path_c.as_ptr(), &mut self.handle as *mut usize as _) };
        if ret == SQLITE_OK {
            Ok(())
        } else {
            self.close();
            log_throw_error!(sqlite_err_handle(ret), "[FATAL][DB]Open database failed, err={}", ret)
        }
    }

    /// Open the database connection and restore the database if the connection fails.
    fn open_and_restore(&mut self) -> Result<()> {
        let result = self.open();
        let result = match result {
            Err(ret) if ret.code == ErrCode::DataCorrupted => self.restore(),
            ret => ret,
        };
        result
    }

    /// Close database connection.
    pub(crate) fn close(&mut self) {
        if self.handle != 0 {
            unsafe { SqliteCloseV2(self.handle as _) };
            self.handle = 0;
        }
    }

    // Recovery the corrupt database and reopen it.
    pub(crate) fn restore(&mut self) -> Result<()> {
        loge!("[WARNING]Database is corrupt, start to restore");
        self.close();
        if let Err(e) = fs::copy(&self.backup_path, &self.path) {
            return log_throw_error!(ErrCode::FileOperationError, "[FATAL][DB]Recovery database failed, err={}", e);
        }
        self.open()
    }

    /// Get database version, default is 0.
    fn get_db_version(&self) -> Result<u32> {
        let stmt = Statement::prepare("pragma user_version", self)?;
        stmt.step()?;
        let version = stmt.query_column_int(0);
        Ok(version)
    }

    /// Get database version, default is 0.
    #[allow(dead_code)]
    pub(crate) fn get_version(&self) -> Result<u32> {
        let _lock = self.db_lock.mtx.lock().unwrap();
        self.get_db_version()
    }

    /// Update the database version for database upgrade.
    #[allow(dead_code)]
    pub(crate) fn set_version(&self, ver: u32) -> Result<()> {
        let sql = format!("pragma user_version = {}", ver);
        self.exec(sql.as_str())
    }

    /// Upgrade database to new version.
    #[allow(dead_code)]
    pub fn upgrade(&mut self, ver: u32, callback: UpgradeDbCallback) -> Result<()> {
        let version_old = self.get_db_version()?;
        logi!("current database version: {}", version_old);
        if version_old >= ver {
            return Ok(());
        }
        self.restore_if_exec_fail(|e: &Table| e.upgrade(ver, UPGRADE_COLUMN_INFO))?;
        callback(self, version_old, ver)
    }

    /// Delete database file.
    #[allow(dead_code)]
    pub(crate) fn delete(user_id: i32) -> Result<()> {
        let path = fmt_db_path(user_id);
        let backup_path = fmt_backup_path(&path);
        if let Err(e) = fs::remove_file(path) {
            return log_throw_error!(ErrCode::FileOperationError, "[FATAL][DB]Delete database failed, err={}", e);
        }

        if let Err(e) = fs::remove_file(backup_path) {
            return log_throw_error!(
                ErrCode::FileOperationError,
                "[FATAL][DB]Delete backup database failed, err={}",
                e
            );
        }
        Ok(())
    }

    /// Print the error message of database.
    pub(crate) fn print_db_msg(&self) {
        let msg = unsafe { SqliteErrMsg(self.handle as _) };
        if !msg.is_null() {
            let s = unsafe { CStr::from_ptr(msg as _) };
            if let Ok(rs) = s.to_str() {
                loge!("[FATAL][DB]Database error message: {}", rs);
            }
        }
    }

    /// execute sql without prepare
    pub fn exec(&self, sql: &str) -> Result<()> {
        let mut sql_s = sql.to_string();
        sql_s.push('\0');
        let mut msg: *mut u8 = null_mut();
        let ret = unsafe { SqliteExec(self.handle as _, sql_s.as_ptr(), &mut msg as _) };
        if !msg.is_null() {
            let s = unsafe { CStr::from_ptr(msg as _) };
            if let Ok(rs) = s.to_str() {
                return log_throw_error!(
                    sqlite_err_handle(ret),
                    "[FATAL]Database execute sql failed. error code={}, error msg={}",
                    ret,
                    rs
                );
            }
            unsafe { SqliteFree(msg as _) };
        }
        if ret == SQLITE_OK {
            Ok(())
        } else {
            log_throw_error!(sqlite_err_handle(ret), "[FATAL]Database execute sql failed. error code={}", ret)
        }
    }

    /// execute func in db, if failed and error code is data corrupted then restore
    pub(crate) fn restore_if_exec_fail<T, F: Fn(&Table) -> Result<T>>(&mut self, func: F) -> Result<T> {
        let table = Table::new(TABLE_NAME, self);
        let result = func(&table);
        match result {
            Err(ret) if ret.code == ErrCode::DataCorrupted => {
                self.restore()?;
                let table = Table::new(TABLE_NAME, self); // Database handle will be changed.
                func(&table)
            },
            ret => ret,
        }
    }

    /// Insert datas into database.
    /// The datas is a map of column-data pair.
    /// If the operation is successful, the number of inserted data is returned.
    ///
    /// # Examples
    ///
    /// ```
    /// use asset_definition::Value;
    /// use asset_db_operator::{database::Database, types::{column, DbMap}};
    ///
    /// // SQL: insert into table_name(Owner,OwnerType,Alias,value) values('owner',1,'alias','insert_value')
    /// let datas = DbMap::new();
    /// datas.insert(column::OWNER, Value::Bytes(b"owner".to_ver()));
    /// datas.insert(column::OWNER_TYPE, Value::Number(OwnerType::Native as u32));
    /// datas.insert(column::ALIAS, Value::Bytes(b"alias".to_ver()));
    /// datas.insert("value", Value::Bytes(b"insert_value".to_vec()));
    /// let user_id = 100;
    /// let ret = Database::build(user_id)?.insert_datas(&datas);
    /// ```
    ///
    #[inline(always)]
    pub fn insert_datas(&mut self, datas: &DbMap) -> Result<i32> {
        let _lock: std::sync::MutexGuard<'_, i32> = self.db_lock.mtx.lock().unwrap();
        let closure = |e: &Table| {
            let mut query = DbMap::new();
            query.insert_attr(column::ALIAS, datas.get_bytes_attr(&column::ALIAS)?.clone());
            query.insert_attr(column::OWNER, datas.get_bytes_attr(&column::OWNER)?.clone());
            query.insert_attr(column::OWNER_TYPE, datas.get_enum_attr::<OwnerType>(&column::OWNER_TYPE)?);
            if e.is_data_exists(&query, false)? {
                log_throw_error!(ErrCode::Duplicated, "[FATAL]The data with the specified alias already exists.")
            } else {
                e.insert_row(datas)
            }
        };
        self.restore_if_exec_fail(closure)
    }

    /// Delete datas from database.
    /// The condition is a map of column-data pair.
    /// If the operation is successful, the number of deleted data is returned.
    ///
    /// # Examples
    ///
    /// ```
    /// use asset_definition::Value;
    /// use asset_db_operator::{database::Database, types::{column, DbMap}};
    ///
    /// // SQL: delete from table_name where Owner='owner' and OwnerType=1 and Alias='alias' and value='delete_value'
    /// let datas = DbMap::new();
    /// datas.insert(column::OWNER, Value::Bytes(b"owner".to_ver()));
    /// datas.insert(column::OWNER_TYPE, Value::Number(OwnerType::Native as u32));
    /// datas.insert(column::ALIAS, Value::Bytes(b"alias".to_ver()));
    /// datas.insert("value", Value::Bytes(b"delete_value".to_vec()));
    /// let user_id = 100;
    /// let ret = Database::build(user_id)?.delete_datas(&cond, None, false);
    /// ```
    ///
    ///
    #[inline(always)]
    pub fn delete_datas(&mut self, condition: &DbMap, reverse_condition: Option<&DbMap>,
        is_filter_sync: bool) -> Result<i32> {
        let _lock = self.db_lock.mtx.lock().unwrap();
        let closure = |e: &Table| e.delete_row(condition, reverse_condition, is_filter_sync);
        self.restore_if_exec_fail(closure)
    }

    /// Update datas in database.
    /// The datas is a map of column-data pair.
    /// If the operation is successful, the number of updated data is returned.
    ///
    /// # Examples
    ///
    /// ```
    /// use asset_definition::Value;
    /// use asset_db_operator::{database::Database, types::{column, DbMap}};
    ///
    /// // SQL: update table_name set alias='update_value' where Owner='owner' and OwnerType=1 and Alias='alias'
    /// let cond = DbMap.new();
    /// cond.insert(column::OWNER, Value::Bytes(b"owner".to_ver()));
    /// cond.insert(column::OWNER_TYPE, Value::Number(OwnerType::Native as u32));
    /// cond.insert(column::ALIAS, Value::Bytes(b"alias".to_ver()));
    /// let datas = DbMap::from([("alias", Value::Bytes(b"update_value".to_vec()))]);
    /// let user_id = 100;
    /// let ret = Database::build(user_id)?.update_datas(&condition, true, &datas);
    /// ```
    #[inline(always)]
    pub fn update_datas(&mut self, condition: &DbMap, is_filter_sync: bool, datas: &DbMap) -> Result<i32> {
        let _lock = self.db_lock.mtx.lock().unwrap();
        let closure = |e: &Table| e.update_row(condition, is_filter_sync, datas);
        self.restore_if_exec_fail(closure)
    }

    /// Check whether data exists in the database.
    ///
    /// # Examples
    ///
    /// ```
    /// use asset_definition::Value;
    /// use asset_db_operator::{database::Database, types::{column, DbMap}};
    ///
    /// // SQL: select count(*) as count from table_name where Owner='owner' and OwnerType=1 and Alias='alias'
    /// let datas = DbMap::new();
    /// datas.insert(column::OWNER, Value::Bytes(b"owner".to_ver()));
    /// datas.insert(column::OWNER_TYPE, Value::Number(OwnerType::Native as u32));
    /// datas.insert(column::ALIAS, Value::Bytes(b"alias".to_ver()));
    /// let user_id = 100;
    /// let exist = Database::build(user_id)?.is_data_exists(&datas, false);
    /// ```
    #[inline(always)]
    pub fn is_data_exists(&mut self, condition: &DbMap, is_filter_sync: bool) -> Result<bool> {
        let _lock = self.db_lock.mtx.lock().unwrap();
        let closure = |e: &Table| e.is_data_exists(condition, is_filter_sync);
        self.restore_if_exec_fail(closure)
    }

    /// Query data that meets specified conditions(can be empty) from the database.
    /// If the operation is successful, the resultSet is returned.
    ///
    /// # Examples
    ///
    /// ```
    /// use asset_definition::Value;
    /// use asset_db_operator::{database::Database, types::{column, DbMap}};
    ///
    /// // SQL: select * from table_name where Owner='owner' and OwnerType=1 and Alias='alias'
    /// let cond = DbMap::new();
    /// cond.insert(column::OWNER, Value::Bytes(b"owner".to_ver()));
    /// cond.insert(column::OWNER_TYPE, Value::Number(OwnerType::Native as u32));
    /// cond.insert(column::ALIAS, Value::Bytes(b"alias".to_ver()));
    /// let user_id = 100;
    /// let ret = Database::build(user_id)?.query_datas(&vec![], &cond, None, false);
    /// ```
    #[inline(always)]
    pub fn query_datas(
        &mut self,
        columns: &Vec<&'static str>,
        condition: &DbMap,
        query_options: Option<&QueryOptions>,
        is_filter_sync: bool,
    ) -> Result<Vec<DbMap>> {
        let _lock = self.db_lock.mtx.lock().unwrap();
<<<<<<< HEAD
        let closure = |e: &Table| e.query_row(columns, condition, query_options, COLUMN_INFO);
=======
        let closure = |e: &Table| e.query_row(columns, condition, query_options, is_filter_sync, COLUMN_INFO_V2);
>>>>>>> ce71441e
        self.restore_if_exec_fail(closure)
    }

    /// Delete old data and insert new data.
    pub fn replace_datas(&mut self, condition: &DbMap, is_filter_sync: bool, datas: &DbMap) -> Result<()> {
        let _lock = self.db_lock.mtx.lock().unwrap();
        let closure = |e: &Table| e.replace_row(condition, is_filter_sync, datas);
        self.restore_if_exec_fail(closure)
    }
}

impl Drop for Database {
    fn drop(&mut self) {
        self.close()
    }
}<|MERGE_RESOLUTION|>--- conflicted
+++ resolved
@@ -408,11 +408,7 @@
         is_filter_sync: bool,
     ) -> Result<Vec<DbMap>> {
         let _lock = self.db_lock.mtx.lock().unwrap();
-<<<<<<< HEAD
-        let closure = |e: &Table| e.query_row(columns, condition, query_options, COLUMN_INFO);
-=======
-        let closure = |e: &Table| e.query_row(columns, condition, query_options, is_filter_sync, COLUMN_INFO_V2);
->>>>>>> ce71441e
+        let closure = |e: &Table| e.query_row(columns, condition, query_options, is_filter_sync, COLUMN_INFO);
         self.restore_if_exec_fail(closure)
     }
 
