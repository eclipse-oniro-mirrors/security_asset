--- conflicted
+++ resolved
@@ -16,9 +16,9 @@
 //! This module defines the interface of the Asset Rust SDK.
 
 pub use asset_definition::Value;
+use ipc::parcel::MsgParcel;
 use std::any::Any;
 use std::collections::HashMap;
-use ipc::parcel::MsgParcel;
 
 /// Defines a type alias `ExtDbMap` as a `HashMap` with keys of type `&'static str` and values of type `Value`.
 pub type ExtDbMap = HashMap<&'static str, Value>;
@@ -79,7 +79,7 @@
 /// an asset plugin to operate on an asset database.
 pub trait IAssetPluginCtx: Any + Sync + Send + std::panic::RefUnwindSafe {
     /// Initializes the plugin before usage.
-    fn init(&mut self, user_id: u32, owner_type: u32, owner_info: Vec<u8>) -> Result<(), u32>;
+    fn init(&mut self, user_id: i32, owner_type: u32, owner_info: Vec<u8>) -> Result<(), u32>;
 
     /// Adds an asset to de db.
     fn add(&mut self, attributes: &ExtDbMap) -> Result<i32, u32>;
@@ -102,17 +102,16 @@
     /// Removes an asset from de db.
     fn remove(&mut self, attributes: &ExtDbMap) -> Result<i32, u32>;
 
-<<<<<<< HEAD
     /// Removes an asset from ce db.
     fn ce_remove(&mut self, attributes: &ExtDbMap) -> Result<i32, u32>;
 
-    /// Updates the attributes of an asset in de db.
-=======
-    /// Removes assets from the database with specific condition.
+    /// Removes assets from de db with specific condition.
     fn remove_with_specific_cond(&mut self, specific_cond: &str, condition_value: &[Value]) -> Result<i32, u32>;
 
-    /// Updates the attributes of an asset in the database.
->>>>>>> f624e51a
+    /// Removes assets from ce db with specific condition.
+    fn ce_remove_with_specific_cond(&mut self, specific_cond: &str, condition_value: &[Value]) -> Result<i32, u32>;
+
+    /// Updates the attributes of an asset in de db.
     fn update(&mut self, attributes: &ExtDbMap, attrs_to_update: &ExtDbMap) -> Result<i32, u32>;
 
     /// Updates the attributes of an asset in ce db.
